# Prompt Engineering Guide

Prompt engineering is a relatively new discipline for developing and optimizing prompts to efficiently use language models (LMs) for a wide variety of applications and research topics. Prompt engineering skills help to better understand the capabilities and limitations of large language models (LLMs). Researchers use prompt engineering to improve the capacity of LLMs on a wide range of common and complex tasks such as question answering and arithmetic reasoning. Developers use prompt engineering to design robust and effective prompting techniques that interface with LLMs and other tools.

Motivated by the high interest in developing with LLMs, we have created this new prompt engineering guide that contains all the latest papers, learning guides, lectures, references, and tools related to prompt engineering.

Happy Prompting!

Due to high demand, we are partnering with Maven to deliver a new course on Prompt Engineering for LLMs. If you are interested, [join the waitlist](https://maven.com/forms/4f11a9). [Elvis Saravia](https://www.linkedin.com/in/omarsar/), who has worked at companies like Meta AI and Elastic, and has years of experience in AI and LLMs, will be the instructor of this course.

---
## Announcements / Updates
<<<<<<< HEAD

- 🌐 We now support [中文](https://www.promptingguide.ai/zh), [日本語](https://www.promptingguide.ai/jp), [한글](https://www.promptingguide.ai/kr), [Português](https://www.promptingguide.ai/pt), [Turkish](https://www.promptingguide.ai/tr) and [English](https://www.promptingguide.ai/). Welcoming more translations.
=======
- 🎓 New course on Prompt Engineering for LLMs coming soon! Join the [waitlist](ttps://maven.com/forms/4f11a9)!
>>>>>>> 0c029912
- 🎉 We have launched new web version of the guide [here](https://www.promptingguide.ai/)
- 🔥 We reached #1 on Hacker News on 21 Feb 2023
- 🎉 The Prompt Engineering Lecture went live [here](https://youtu.be/dOxUroR57xs)

[Join our Discord](https://discord.gg/FUyz9vPAwf)

[Follow us on Twitter](https://twitter.com/dair_ai)

[Subscribe to our Newsletter](https://nlpnews.substack.com/)

---

## Guides
You can also find the most up-to-date guides on our new website [https://www.promptingguide.ai/](https://www.promptingguide.ai/).

- [Prompt Engineering - Introduction](https://www.promptingguide.ai/introduction)
  - [Prompt Engineering - LLM Settings](https://www.promptingguide.ai/introduction/settings)
  - [Prompt Engineering - Basics of Prompting](https://www.promptingguide.ai/introduction/basics)
  - [Prompt Engineering - Prompt Elements](https://www.promptingguide.ai/introduction/elements)
  - [Prompt Engineering - General Tips for Designing Prompts](https://www.promptingguide.ai/introduction/tips)
  - [Prompt Engineering - Examples of Prompts](https://www.promptingguide.ai/introduction/exampleshttps://www.promptingguide.ai/introduction/examples)
- [Prompt Engineering - Techniques](https://www.promptingguide.ai/techniques)
  - [Prompt Engineering - Zero-Shot Prompting](https://www.promptingguide.ai/techniques/zeroshot)
  - [Prompt Engineering - Few-Shot Prompting](https://www.promptingguide.ai/techniques/fewshot)
  - [Prompt Engineering - Chain-of-Thought Prompting](https://www.promptingguide.ai/techniques/cot)
  - [Prompt Engineering - Self-Consistency](https://www.promptingguide.ai/techniques/consistency)
  - [Prompt Engineering - Generate Knowledge Prompting](https://www.promptingguide.ai/techniques/knowledge)
  - [Prompt Engineering - Automatic Prompt Engineer](https://www.promptingguide.ai/techniques/ape)
  - [Prompt Engineering - Active-Prompt](https://www.promptingguide.ai/techniques/activeprompt)
  - [Prompt Engineering - Directional Stimulus Prompting](https://www.promptingguide.ai/techniques/dsp)
  - [Prompt Engineering - ReAct Prompting](https://www.promptingguide.ai/techniques/react)
  - [Prompt Engineering - Multimodal CoT Prompting](https://www.promptingguide.ai/techniques/multimodalcot)
  - [Prompt Engineering - Graph Prompting](https://www.promptingguide.ai/techniques/graph)
- [Prompt Engineering - Applications](https://www.promptingguide.ai/applications)
  - [Prompt Engineering - Program-Aided Language Models](https://www.promptingguide.ai/applications/pal)
  - [Prompt Engineering - Generating Data](https://www.promptingguide.ai/applications/generating)
  - [Prompt Engineering - Generating Code](https://www.promptingguide.ai/applications/coding)
  - [Prompt Engineering - Graduate Job Classification Case Study](https://www.promptingguide.ai/applications/workplace_casestudy)
- [Prompt Engineering - Models](https://www.promptingguide.ai/models)
  - [Prompt Engineering - Flan](https://www.promptingguide.ai/models/flan)
  - [Prompt Engineering - ChatGPT](https://www.promptingguide.ai/models/chatgpt)
  - [Prompt Engineering - LLaMA](https://www.promptingguide.ai/models/llama)
  - [Prompt Engineering - GPT-4](https://www.promptingguide.ai/models/gpt-4)
  - [Prompt Engineering - Model Collection](https://www.promptingguide.ai/models/collection)
- [Prompt Engineering - Risks and Misuses](https://www.promptingguide.ai/risks)
  - [Prompt Engineering - Adversarial Prompting](https://www.promptingguide.ai/risks/adversarial)
  - [Prompt Engineering - Factuality](https://www.promptingguide.ai/risks/factuality)
  - [Prompt Engineering - Biases](https://www.promptingguide.ai/risks/biases)
- [Prompt Engineering - Papers](https://www.promptingguide.ai/papers)
  - [Prompt Engineering - Overviews](https://www.promptingguide.ai/papers#overviews)
  - [Prompt Engineering - Approaches](https://www.promptingguide.ai/papers#approaches)
  - [Prompt Engineering - Applications](https://www.promptingguide.ai/papers#applications)
  - [Prompt Engineering - Collections](https://www.promptingguide.ai/papers#collections)
- [Prompt Engineering - Tools](https://www.promptingguide.ai/tools)
- [Prompt Engineering - Notebooks](https://www.promptingguide.ai/notebooks)
- [Prompt Engineering - Datasets](https://www.promptingguide.ai/datasets)
- [Prompt Engineering - Additional Readings](https://www.promptingguide.ai/readings)


---
## Lecture

We have published a 1 hour lecture that provides a comprehensive overview of prompting techniques, applications, and tools.
- [Video Lecture](https://youtu.be/dOxUroR57xs)
- [Notebook with code](https://github.com/dair-ai/Prompt-Engineering-Guide/blob/main/notebooks/pe-lecture.ipynb)
- [Slides](https://github.com/dair-ai/Prompt-Engineering-Guide/blob/main/lecture/Prompt-Engineering-Lecture-Elvis.pdf)

---
## Running the guide locally

To run the guide locally, for example to check the correct implementation of a new translation, you will need to:

1. Install Node >=18.0.0
1. Install `pnpm` if not present in your system. Check [here](https://pnpm.io/installation) for detailed instructions.
1. Install the dependencies: `pnpm i next react react-dom nextra nextra-theme-docs`
1. Boot the guide with `pnpm dev`
2. Browse the guide at `http://localhost:3000/`

---
## Appearances
Some places where we have been featured:
- Wall Street Journal - [ChatGPT Can Give Great Answers. But Only If You Know How to Ask the Right Question](https://www.wsj.com/articles/chatgpt-ask-the-right-question-12d0f035)
- Forbes - [Mom, Dad, I Want To Be A Prompt Engineer](https://www.forbes.com/sites/craigsmith/2023/04/05/mom-dad-i-want-to-be-a-prompt-engineer/?sh=7f1213159c8e)
- Markettechpost - [Best Free Prompt Engineering Resources (2023)](https://www.marktechpost.com/2023/04/04/best-free-prompt-engineering-resources-2023/)


---
If you are using the guide for your work, please cite us as follows:

```
@article{Saravia_Prompt_Engineering_Guide_2022,
author = {Saravia, Elvis},
journal = {https://github.com/dair-ai/Prompt-Engineering-Guide},
month = {12},
title = {{Prompt Engineering Guide}},
year = {2022}
}
```

## License

[MIT License](https://github.com/dair-ai/Prompt-Engineering-Guide/blob/main/LICENSE.md)


Feel free to open a PR if you think something is missing here. Always welcome feedback and suggestions. Just open an issue!<|MERGE_RESOLUTION|>--- conflicted
+++ resolved
@@ -10,12 +10,9 @@
 
 ---
 ## Announcements / Updates
-<<<<<<< HEAD
 
 - 🌐 We now support [中文](https://www.promptingguide.ai/zh), [日本語](https://www.promptingguide.ai/jp), [한글](https://www.promptingguide.ai/kr), [Português](https://www.promptingguide.ai/pt), [Turkish](https://www.promptingguide.ai/tr) and [English](https://www.promptingguide.ai/). Welcoming more translations.
-=======
 - 🎓 New course on Prompt Engineering for LLMs coming soon! Join the [waitlist](ttps://maven.com/forms/4f11a9)!
->>>>>>> 0c029912
 - 🎉 We have launched new web version of the guide [here](https://www.promptingguide.ai/)
 - 🔥 We reached #1 on Hacker News on 21 Feb 2023
 - 🎉 The Prompt Engineering Lecture went live [here](https://youtu.be/dOxUroR57xs)
