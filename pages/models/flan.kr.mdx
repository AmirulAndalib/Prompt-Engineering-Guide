--- conflicted
+++ resolved
@@ -34,11 +34,7 @@
 - 지시에 따른 파인튜닝은 작업의 수와 모델의 크기와 함께 향상될 수 있습니다; 이는 작업의 수와 모델의 크기를 더욱 확장해야 함을 시사합니다.
 - CoT 데이터셋을 파인튜닝에 추가하면 추론 작업에서 우수한 성능을 보여줍니다.
 - Flan-PaLM은 다국어 능력을 향상했습니다.; one-shot TyDiQA에서 14.9%; under-represented languages 산술적 추론에서 8.1% 개선을 보였습니다.
-<<<<<<< HEAD
-- Plan-PaLM은 또한 확장할 수 있는(open-ended) 생성 질문에서도 우수한 성능을 보여주며, 이는 사용성이 향상된 것을 알 수 있는 좋은 지표입니다
-=======
-- Plan-PaLM은 또한 확장할 수 있(open-ended)는 생성 질문에서도 우수한 성능을 보여주며, 이는 사용성이 향상한 것을 알 수 있는 좋은 지표입니다
->>>>>>> e8698381
+- Plan-PaLM은 또한 확장할 수 있는(open-ended) 생성 질문에서도 우수한 성능을 보여주며, 이는 사용성이 향상된 것을 알 수 있는 좋은 지표입니다.
 - Responsible AI (RAI) 벤치마크에서도 성능을 향상했습니다.
 - Flan-T5 instruction tuned 모델은 강력한 퓨샷(few-shot) 성능을 보여주며, T5(Text-to-Text Transfer Transformer)와 같은 사전 훈련된 모델(public checkpoint)보다 뛰어난 성능을 보여줍니다.
 
