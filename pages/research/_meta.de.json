{
    "llm-agents": "LLM Agenten",
    "rag": "RAG für LLMs",
    "llm-reasoning": "LLM Reasoning",
<<<<<<< HEAD
    "guided-cot": "LM-geführtes CoT",
=======
    "rag-faithfulness": "RAG Zuverlässigkeit",
    "llm-recall": "LLM In-Context Recall",
>>>>>>> ecf45e34
    "thoughtsculpt": "ThoughtSculpt",
    "infini-attention": "Infini-Attention",
    "trustworthiness-in-llms": "Vertrauenswürdigkeit in LLMs",
    "llm-tokenization": "LLM Tokenisierung",
    "groq": "Was ist Groq?"
}<|MERGE_RESOLUTION|>--- conflicted
+++ resolved
@@ -2,12 +2,9 @@
     "llm-agents": "LLM Agenten",
     "rag": "RAG für LLMs",
     "llm-reasoning": "LLM Reasoning",
-<<<<<<< HEAD
     "guided-cot": "LM-geführtes CoT",
-=======
     "rag-faithfulness": "RAG Zuverlässigkeit",
     "llm-recall": "LLM In-Context Recall",
->>>>>>> ecf45e34
     "thoughtsculpt": "ThoughtSculpt",
     "infini-attention": "Infini-Attention",
     "trustworthiness-in-llms": "Vertrauenswürdigkeit in LLMs",
