--- conflicted
+++ resolved
@@ -4,13 +4,8 @@
     "cot": "链式思考（CoT）提示",
     "consistency": "自我一致性",
     "knowledge": "生成知识提示",
-<<<<<<< HEAD
     "tot": "思维树（ToT）",
-    "rag": "Retrieval Augmented Generation",
-=======
-    "tot": "Tree of Thoughts",
     "rag": "检索增强生成 (RAG)",
->>>>>>> 295edb0b
     "art": "Automatic Reasoning and Tool-use",
     "ape": "自动提示工程师",
     "activeprompt": "Active-Prompt",
